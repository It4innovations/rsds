--- conflicted
+++ resolved
@@ -1,7 +1,6 @@
 use std::rc::Rc;
 
 use crate::common::{IdCounter, Identifiable, KeyIdMap, Map, Set, WrappedRcRefCell};
-<<<<<<< HEAD
 use crate::scheduler::{TaskAssignment, TaskId, WorkerId};
 use crate::server::client::{Client, ClientId};
 use crate::server::notifications::Notifications;
@@ -9,12 +8,6 @@
     dask_key_ref_to_str, dask_key_ref_to_string, DaskKey, DaskKeyRef,
 };
 use crate::server::protocol::messages::worker::{StealResponse, StealResponseMsg, TaskFinishedMsg};
-=======
-use crate::protocol::key::{dask_key_ref_to_str, dask_key_ref_to_string, DaskKey, DaskKeyRef};
-use crate::protocol::workermsg::{StealResponseMsg, TaskFinishedMsg, WorkerState};
-use crate::scheduler::{TaskAssignment, TaskId, WorkerId};
-use crate::server::client::{Client, ClientId};
->>>>>>> 345e85eb
 use crate::server::task::{DataInfo, ErrorInfo, Task, TaskRef, TaskRuntimeState};
 use crate::server::worker::WorkerRef;
 use crate::trace::{
@@ -616,15 +609,7 @@
 
 #[cfg(test)]
 mod tests {
-<<<<<<< HEAD
     use crate::common::Set;
-=======
-    use crate::comm::{notifications::ClientNotification, Notifications};
-    use crate::common::{Map, Set};
-    use crate::protocol::key::{to_dask_key, DaskKey};
-    use crate::protocol::workermsg::Status;
-    use crate::protocol::workermsg::TaskFinishedMsg;
->>>>>>> 345e85eb
     use crate::scheduler::protocol::{TaskUpdate, TaskUpdateType};
     use crate::scheduler::ToSchedulerMessage;
     use crate::server::client::Client;
@@ -633,8 +618,6 @@
     use crate::server::protocol::messages::worker::TaskFinishedMsg;
     use crate::server::task::{ErrorInfo, TaskRuntimeState};
     use crate::test_util::{client, task_add, task_add_deps, task_assign, worker};
-
-    use super::Core;
 
     use super::Core;
 
@@ -797,18 +780,11 @@
             get_task_duration(&TaskFinishedMsg {
                 key: "null".into(),
                 nbytes: 16,
-<<<<<<< HEAD
-                /*startstops: vec!(
-                    ("send".into(), 100.0, 200.0),
-                    ("compute".into(), 200.134, 300.456)
-                )*/
-=======
                 r#type: vec![1, 2, 3],
                 startstops: vec!(
                     startstop_item("send", 100.0, 200.0),
                     startstop_item("compute", 200.134, 300.456)
                 ),
->>>>>>> 345e85eb
             }),
             (200134000, 300456000)
         );*/
@@ -820,24 +796,10 @@
             get_task_duration(&TaskFinishedMsg {
                 key: "null".into(),
                 nbytes: 16,
-<<<<<<< HEAD
-=======
                 r#type: vec![1, 2, 3],
                 startstops: vec!(),
->>>>>>> 345e85eb
             }),
             (0, 0)
         );*/
     }
-
-    fn startstop_item(action: &str, start: f64, stop: f64) -> Map<DaskKey, rmpv::Value> {
-        let mut startstops = Map::new();
-        startstops.insert(
-            to_dask_key("action"),
-            rmpv::Value::String(rmpv::Utf8String::from(action)),
-        );
-        startstops.insert(to_dask_key("start"), rmpv::Value::F64(start));
-        startstops.insert(to_dask_key("stop"), rmpv::Value::F64(stop));
-        startstops
-    }
 }