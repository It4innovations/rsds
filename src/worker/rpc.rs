--- conflicted
+++ resolved
@@ -10,13 +10,8 @@
 use tokio::net::{TcpListener, TcpStream};
 use tokio::sync::mpsc::error::TryRecvError;
 use tokio::task::LocalSet;
-<<<<<<< HEAD
-use tokio::time::delay_for;
-=======
 use tokio::time::{delay_for, Delay};
-use tokio::sync::mpsc::error::{SendError, TryRecvError};
 use futures::select_biased;
->>>>>>> 6ed077a6
 
 use crate::common::rpc::forward_queue_to_sink;
 use crate::common::transport::make_protocol_builder;
@@ -40,12 +35,7 @@
 use crate::worker::subworker::{start_subworkers, SubworkerPaths};
 use crate::worker::task::TaskRef;
 use futures::stream::FuturesUnordered;
-<<<<<<< HEAD
-=======
-use crate::server::worker::WorkerId;
 use tokio_util::codec::{Framed, LengthDelimitedCodec};
-
->>>>>>> 6ed077a6
 
 async fn start_listener() -> crate::Result<(TcpListener, String)> {
     let address = SocketAddr::new(Ipv4Addr::UNSPECIFIED.into(), 0);
@@ -155,21 +145,7 @@
     //Ok(())
 }
 
-<<<<<<< HEAD
 const MAX_RUNNING_DOWNLOADS: usize = 32;
-
-async fn download_data(state_ref: WorkerStateRef, data_ref: DataObjectRef) {
-    let (worker_id, data_id) = {
-        let data_obj = data_ref.get();
-        let workers = match &data_obj.state {
-            DataObjectState::Remote(rs) => &rs.workers,
-            DataObjectState::Local(_)
-            | DataObjectState::Removed
-            | DataObjectState::InSubworkers(_)
-            | DataObjectState::LocalDownloading(_) => {
-                /* It is already finished */
-=======
-const MAX_RUNNING_DOWNLOADS : usize = 32;
 const MAX_ATTEMPTS : u32 = 8;
 
 async fn download_data(state_ref: WorkerStateRef, data_ref: DataObjectRef)
@@ -189,7 +165,6 @@
             };
             if data_obj.consumers.is_empty() {
                 // Task that requested data was removed (because of work stealing)
->>>>>>> 6ed077a6
                 return;
             }
             let worker_id: WorkerId = state_ref.get_mut().random_choice(&workers).clone();
@@ -216,27 +191,9 @@
                 delay_for(Duration::from_secs(1)).await;
             }
         }
-<<<<<<< HEAD
-        let worker_id: WorkerId = *state_ref.get_mut().random_choice(&workers);
-        (worker_id, data_obj.id)
-    };
-    let address = state_ref
-        .get()
-        .worker_addresses
-        .get(&worker_id)
-        .unwrap()
-        .clone();
-    let connection = connect_to_worker(address).await.unwrap();
-    let stream = make_protocol_builder().new_framed(connection);
-    let (_stream, data, serializer) = fetch_data(stream, data_id).await.unwrap();
-    state_ref
-        .get_mut()
-        .on_data_downloaded(data_ref, data, serializer);
-=======
     }
     log::error!("Failed to download id={} after all attemps", data_ref.get().id);
     todo!();
->>>>>>> 6ed077a6
 }
 
 async fn worker_data_downloader(
@@ -306,14 +263,7 @@
                 state.add_task(task_ref);
             }
             ToWorkerMessage::DeleteData(msg) => {
-<<<<<<< HEAD
-                state.remove_data(msg.id);
-=======
-                for id in msg.ids {
-                    //log::debug!("Server removes data={}", id);
-                    state.remove_data_by_id(id);
-                }
->>>>>>> 6ed077a6
+                state.remove_data_by_id(msg.id);
             }
             ToWorkerMessage::StealTasks(msg) => {
                 log::debug!("Steal {} attempts", msg.ids.len());
