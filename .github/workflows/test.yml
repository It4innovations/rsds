# Based on https://github.com/actions-rs/meta/blob/master/recipes/quickstart.md
#
# While our "example" application has the platform-specific code,
# for simplicity we are compiling and testing everything on the Ubuntu environment only.
# For multi-OS testing see the `cross.yml` workflow.

on: [push, pull_request]

name: Test

jobs:
  test:
    name: Test
    runs-on: ubuntu-latest
    steps:
      - name: Checkout sources
        uses: actions/checkout@v2

      - name: Install stable toolchain
        uses: actions-rs/toolchain@v1
        with:
          profile: minimal
          toolchain: stable
          override: true
          components: rustfmt, clippy

      - name: Build
        uses: actions-rs/cargo@v1
        with:
          command: build

      - name: Test
        uses: actions-rs/cargo@v1
        with:
          command: test

      #- name: Lint
      #  uses: actions-rs/cargo@v1
      #  with:
      #    command: clippy
      #    args: -- -D warnings

      - name: Formatting
        uses: actions-rs/cargo@v1
        with:
          command: fmt
          args: --all -- --check

      - name: Setup Python
        uses: actions/setup-python@v1
        with:
          python-version: "3.6"

      - name: Install Python dependencies
        run: |
          python -m pip install --upgrade pip
<<<<<<< HEAD
          pip install -r requirements.txt
=======
          pip install cython==0.29.15 numpy
          pip install -r scripts/requirements.txt
>>>>>>> 345e85eb

      - name: Test Python
        run: python -m pytest tests<|MERGE_RESOLUTION|>--- conflicted
+++ resolved
@@ -54,12 +54,8 @@
       - name: Install Python dependencies
         run: |
           python -m pip install --upgrade pip
-<<<<<<< HEAD
-          pip install -r requirements.txt
-=======
           pip install cython==0.29.15 numpy
           pip install -r scripts/requirements.txt
->>>>>>> 345e85eb
 
       - name: Test Python
         run: python -m pytest tests